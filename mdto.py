--- conflicted
+++ resolved
@@ -576,12 +576,7 @@
     Example:
 
     ```python
-<<<<<<< HEAD
-    # Maak informatieobject
-    informatieobject = Informatieobject("Kapvergunning", IdentificatieGegevens(…), …)
-=======
     informatieobject = Informatieobject(IdentificatieGegevens(…), naam="Kapvergunning", …)
->>>>>>> 163b5d79
 
     xml = informatieobject.to_xml()
     with open("informatieobject.xml", 'w') as output_file:
@@ -599,18 +594,13 @@
         trefwoord (str | List[str], optional): Trefwoord dat het informatieobject beschrijft
         omschrijving (str, optional): Omschrijving van het informatieobject
         dekkingInTijd (DekkingInTijdGegevens, optional): Periode waarop het informatieobject betrekking heeft
-<<<<<<< HEAD
         dekkingInRuimte (VerwijzingGegevens, optional): Plaats/locatie waar het informatieobject betrekking op heeft
         taal (str, optional): Taal waarin het informatieobject gesteld is
-        event (EventGegevens, optional): Gebeurtenis gerelateerd aan het informatieobject
+        event (EventGegevens | List[EventGegevens], optional): Gebeurtenis gerelateerd aan het informatieobject
         bewaartermijn (TermijnGegevens, optional): Termijn waarin het informatieobject bewaard dient te worden
         informatiecategorie (BegripGegevens, optional): Informatiecategorie uit een selectie- of hotspotlijst waar de bewaartermijn op gebaseerd is
         bevatOnderdeel (VerwijzingGegevens, optional): Verwijzing naar een ander onderdeel dat deel uitmaakt van het informatieobject
-=======
-        event (EventGegevens | List[EventGegevens], optional): Gebeurtenis gerelateerd aan het informatieobject
-        bevatOnderdeel (VerwijzingGegevens, optional): Verwijzing naar een ander onderdeel dat deel uitmaakt van het informatieobject
         aanvullendeMetagegevens (VerwijzingGegevens, optional): Verwijzing naar een bestand dat aanvullende (domeinspecifieke) metagegevens bevat
->>>>>>> 163b5d79
         isOnderdeelVan (VerwijzingGegevens, optional): Bovenliggende aggregatie waar dit informatieobject onderdeel van is
         heeftRepresentatie (VerwijzingGegevens, optional): Verwijzing naar het bestand dat een representatie van het informatieobject is
         aanvullendeMetagegevens (VerwijzingGegevens, optional): Verwijzing naar een bestand dat aanvullende (domeinspecifieke) metagegevens over het informatieobject bevat
@@ -626,23 +616,15 @@
     waardering: BegripGegevens
     aggregatieniveau: BegripGegevens = None
     classificatie: BegripGegevens = None
-<<<<<<< HEAD
-    trefwoord: str = None  # FIXME: should also accept a list
-=======
     trefwoord: str | List[str] = None
->>>>>>> 163b5d79
     omschrijving: str = None
     raadpleeglocatie: RaadpleeglocatieGegevens = None
     dekkingInTijd: DekkingInTijdGegevens = None
-<<<<<<< HEAD
     dekkingInRuimte: VerwijzingGegevens = None
     taal: str = None
-    event: EventGegevens = None  # FIXME: should also accept a list
+    event: EventGegevens | List[EventGegevens] = None
     bewaartermijn: TermijnGegevens = None
     informatiecategorie: BegripGegevens = None
-=======
-    event: EventGegevens | List[EventGegevens] = None
->>>>>>> 163b5d79
     bevatOnderdeel: VerwijzingGegevens | List[VerwijzingGegevens] = None
     isOnderdeelVan: VerwijzingGegevens = None
     heeftRepresentatie: VerwijzingGegevens = None
