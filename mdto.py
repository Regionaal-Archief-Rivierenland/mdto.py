import os
import shutil
import sys
import subprocess
import hashlib
from typing import TextIO, List
from datetime import datetime
import xml.etree.ElementTree as ET
from dataclasses import dataclass

# Make into an optional dependency?
import validators

# globals
MAX_NAAM_LENGTH = 80
_force, _quiet = False, False

# Helper methods
def _process_file(file_or_filename) -> TextIO:
    """
    Return file-object if input is already a file.
    Otherwise, assume the argument is a path, and convert
    it to a new file-object.

    Note: the returned file-object is always in read-only mode
    """

    # filename?
    if isinstance(file_or_filename, str):
        return open(file_or_filename, "r")
    # file-like object?
    elif hasattr(file_or_filename, "read"):
        # if file-like object, force it to be opened read-only
        if file_or_filename.writable():
            filename = file_or_filename.name
            file_or_filename.close()
            return open(filename, "r")
        else:
            return file_or_filename
    else:
        raise TypeError(
            f"Expected file object or str, but got value of type {type(file_or_filename)}"
        )


def _log(m):
    if _quiet:
        return
    else:
        print(m, file=sys.stderr)


def _warn(warning):
    """Log warning, and exit if force == False"""
    orange = "\033[33m"
    esc_end = "\033[0m"

    warning = f"{orange}Warning: {warning} "
    warning += "Continuing anyway." if _force else "Exiting."
    warning += esc_end

    _log(warning)
    if not _force:
        sys.exit(-1)


def _error(error):
    """Log error and exit"""

    red = "\033[31m"
    esc_end = "\033[0m"

    _log(f"{red}Error: {error}{esc_end}")
    sys.exit(-1)


@dataclass
class IdentificatieGegevens:
    """MDTO identificatieGegevens class

    MDTO docs:
        https://www.nationaalarchief.nl/archiveren/mdto/identificatieGegevens

    Args:
        identificatieKenmerk (str): Een kenmerk waarmee een object geïdentificeerd kan worden
        identificatieBron (str): Herkomst van het kenmerk
    """

    identificatieKenmerk: str
    identificatieBron: str

    def to_xml(self, root: str) -> ET.Element:
        """Transform IdentificatieGegevens into XML tree

        Args:
            root (str): name of the new root tag

        Returns:
            ET.Element: XML representation of IdentificatieGegevens with new root tag
        """

        root = ET.Element(root)

        kenmerk = ET.SubElement(root, "identificatieKenmerk")
        kenmerk.text = self.identificatieKenmerk

        bron = ET.SubElement(root, "identificatieBron")
        bron.text = self.identificatieBron

        return root


@dataclass
class VerwijzingGegevens:
    """MDTO verwijzingGegevens class

    MDTO docs: https://www.nationaalarchief.nl/archiveren/mdto/verwijzingGegevens

    Args:
        verwijzingNaam (str): De naam van het object waarnaar verwezen wordt
        verwijzingIdentificatie (IdentificatieGegevens, optional): De identificatie van het object waarnaar verwezen wordt
    """

    verwijzingNaam: str
    verwijzingIdentificatie: IdentificatieGegevens = None

    # @property
    # def verwijzingNaam(self):
    #     """Value of MDTO 'verwijzingNaam' tag.

    #     Valid values:
    #         any string of up to 80 characters in length
    #     MDTO docs:
    #         https://www.nationaalarchief.nl/archiveren/mdto/verwijzingNaam
    #     """
    #     return self._verwijzingNaam

    # @verwijzingNaam.setter
    # def verwijzingNaam(self, val):
    #     if len(val) > MAX_NAAM_LENGTH:
    #         _warn(f"value '{val}' of element 'verwijzingNaam' "
    #               f"exceeds maximum length of {MAX_NAAM_LENGTH}.")
    #     self._verwijzingNaam = val

    def to_xml(self, root: str) -> ET.Element:
        """Transform VerwijzingGegevens into XML tree

        Args:
            root (str): name of the new root tag

        Returns:
            ET.Element: XML representation of VerwijzingGegevens with new root tag
        """

        root = ET.Element(root)

        verwijzingnaam = ET.SubElement(root, "verwijzingNaam")
        verwijzingnaam.text = self.verwijzingNaam

        if self.verwijzingIdentificatie:
            # append lxml element directly to tree,
            # and set name of the root element to 'verwijzingIdentificatie'
            root.append(self.verwijzingIdentificatie.to_xml("verwijzingIdentificatie"))

        return root


@dataclass
class BegripGegevens:
    """MDTO begripGegevens class

    MDTO docs: https://www.nationaalarchief.nl/archiveren/mdto/begripGegevens

    Args:
        begripLabel (str): De tekstweergave van het begrip dat is toegekend in de begrippenlijst
        begripBegrippenlijst (VerwijzingGegevens): Verwijzing naar een beschrijving van de begrippen
        begripCode (str, optional): De code die aan het begrip is toegekend in de begrippenlijst
    """

    begripLabel: str
    begripBegrippenlijst: VerwijzingGegevens
    begripCode: str = None

    def to_xml(self, root: str) -> ET.Element:
        """Transform BegripGegevens into XML tree

        Args:
            root (str): name of the new root tag

        Returns:
            ET.Element: XML representation of BegripGegevens with new root tag
        """

        root = ET.Element(root)

        begriplabel = ET.SubElement(root, "begripLabel")
        begriplabel.text = self.begripLabel

        if self.begripCode:
            begripcode = ET.SubElement(root, "begripCode")
            begripcode.text = self.begripCode

        root.append(self.begripBegrippenlijst.to_xml("begripBegrippenlijst"))

        return root


class ChecksumGegevens:
    """MDTO checksumGegevens class

    MDTO docs: https://www.nationaalarchief.nl/archiveren/mdto/checksumGegevens
    """

    def __init__(self, infile: TextIO, algorithm: str = "sha256"):
        """Create a new checksumGegevens object.
        Values for `checksumAlgoritme`, `checksumWaarde`, and `checksumDatum` are generated automatically.

        Args:
            infile (TextIO): file-like object to generate checksum data for
            algorithm (str, optional): checksum algorithm to use; defaults to sha256. For valid values, see https://docs.python.org/3/library/hashlib.html
        """

        verwijzing = VerwijzingGegevens(
            verwijzingNaam="Begrippenlijst ChecksumAlgoritme MDTO"
        )

        self.checksumAlgoritme = BegripGegevens(
            begripLabel=algorithm.upper().replace("SHA", "SHA-"),
            begripBegrippenlijst=verwijzing,
        )

        # file_digest() expects a file in binary mode, hence `infile.buffer.raw`
        # FIXME: this value is not the same on each call?
        self.checksumWaarde = hashlib.file_digest(
            infile.buffer.raw, algorithm
        ).hexdigest()

        self.checksumDatum = datetime.now().strftime("%Y-%m-%dT%H:%M:%S")

    def to_xml(self) -> ET.Element:
        """Transform Bestand into XML tree with the following structure:

         ```xml
         <checksum>
             <checksumAlgoritme>
                 …
             </checksumAlgoritme>
             <checksumWaarde>…</checksumWaarde>
             <checksumDatum>…</checksumDatum>
         </checksum>

         ```

        Returns:
             ET.Element: XML representation of object
        """

        root = ET.Element("checksum")

        root.append(self.checksumAlgoritme.to_xml("checksumAlgoritme"))

        checksumWaarde = ET.SubElement(root, "checksumWaarde")
        checksumWaarde.text = self.checksumWaarde

        checksumDatum = ET.SubElement(root, "checksumDatum")
        checksumDatum.text = self.checksumDatum

        return root


@dataclass
class BeperkingGebruikGegevens:

    # TODO: docstring

    beperkingGebruikType: BegripGegevens
    beperkingGebruikNadereBeschrijving: str = None
    # TODO: this can be a list
    beperkingGebruikDocumentatie: VerwijzingGegevens = None
    # TODO: maak een termijnGegevens dataclass
    beperkingGebruikTermijn: str = None

    def to_xml(self) -> ET.Element:
        """Transform BeperkingGebruikGegevens into XML tree

        Returns:
            ET.Element: XML representation of BeperkingGebruikGegevens
        """

        root = ET.Element("beperkingGebruik")

        root.append(self.beperkingGebruikType.to_xml("beperkingGebruikType"))

        if self.beperkingGebruikNadereBeschrijving:
            nadereBeschrijving = ET.SubElement(
                root, "beperkingGebruikNadereBeschrijving"
            )
            nadereBeschrijving.text = self.beperkingGebruikNadereBeschrijving
        if self.beperkingGebruikDocumentatie:
            root.append(
                self.beperkingGebruikDocumentatie.to_xml("beperkingGebruikDocumentatie")
            )
        if self.beperkingGebruikTermijn:
            beperkingGebruikTermijn = ET.SubElement(root, "beperkingGebruikTermijn")
            beperkingGebruikTermijn.text = self.beperkingGebruikTermijn

        return root


@dataclass
class DekkingInTijdGegevens:
    dekkingInTijdType: BegripGegevens
    beginDatum: str
    eindDatum: str

    def to_xml(self) -> ET.Element:
        root = ET.Element("dekkingInTijd")
        root.append(self.dekkingInTijdType.to_xml("dekkingInTijdType"))
        begin_datum_elem = ET.SubElement(root, "dekkingInTijdBegindatum")
        begin_datum_elem.text = self.beginDatum
        eind_datum_elem = ET.SubElement(root, "dekkingInTijdEinddatum")
        eind_datum_elem.text = self.eindDatum
        return root


@dataclass
class EventGegevens:
    eventType: BegripGegevens
    eventTijd: str  # Aangepast naar str
    eventVerantwoordelijkeActor: VerwijzingGegevens
    eventResultaat: str

    def to_xml(self) -> ET.Element:
        root = ET.Element("event")

        root.append(self.eventType.to_xml("eventType"))

        event_tijd_elem = ET.SubElement(root, "eventTijd")
        event_tijd_elem.text = self.eventTijd

        root.append(
            self.eventVerantwoordelijkeActor.to_xml("eventVerantwoordelijkeActor")
        )

        event_resultaat_elem = ET.SubElement(root, "eventResultaat")
        event_resultaat_elem.text = self.eventResultaat

        return root


@dataclass
class RaadpleeglocatieGegevens:
    """MDTO raadpleeglocatie class.

    MDTO docs: https://www.nationaalarchief.nl/archiveren/mdto/raadpleeglocatie

    Args:
        raadpleeglocatieFysiek (VerwijzingGegevens, optional): Fysieke raadpleeglocatie van het informatieobject
        raadpleeglocatieOnline (str, optional): Online raadpleeglocatie van het informatieobject; moet een valide URL zijn
    """

    raadpleeglocatieFysiek: VerwijzingGegevens = None
    raadpleeglocatieOnline: str = None

    def to_xml(self):
        root = ET.Element("raadpleeglocatie")

        # In MDTO, raadpleeglocatie may have no children, strangely enough
        if self.raadpleeglocatieFysiek:
            root.append(self.raadpleeglocatieFysiek.to_xml('raadpleeglocatieFysiek'))

        if self.raadpleeglocatieOnline:
            raadpleeglocatie_online_elem = ET.SubElement(root, "raadpleeglocatieOnline")
            raadpleeglocatie_online_elem.text = self.raadpleeglocatieOnline

    @property
    def raadpleeglocatieOnline(self):
        """Value of MDTO `raadpleeglocatieOnline` tag.

        Valid value: any RFC 3986 compliant URI

        MDTO docs: https://www.nationaalarchief.nl/archiveren/mdto/raadpleeglocatieOnline
        """
        return self._raadpleeglocatieOnline

    @raadpleeglocatieOnline.setter
    def raadpleeglocatieOnline(self, url: str):
        # if url is not set, (e.g. when calling RaadpleegLocatieGegevens() without arguments)
        # it will not be None, but rather an empty "property" object
        if isinstance(url, property) or url is None: # check if empty
            self._raadpleeglocatieOnline = None
        elif validators.url(url):
            self._raadpleeglocatieOnline = url
        else:
            _warn(f"URL '{url}' is malformed.")
            self._raadpleeglocatieOnline = url


# TODO: this should be a subclass of a general object class
@dataclass
class Informatieobject:
    """MDTO Informatieobject class.

    MDTO docs: https://www.nationaalarchief.nl/archiveren/mdto/informatieobject

    Example:

    ```python
    # Maak informatieobject
    informatieobject = Informatieobject(IdentificatieGegevens(…), naam="Kapvergunning", …)

    xml = informatieobject.to_xml()
    with open("informatieobject.xml", 'w') as output_file:
        xml.write(output_file, xml_declaration=True, short_empty_elements=False)
    ```

    Args:
        identificatie (IdentificatieGegevens | List[IdentificatieGegevens]): Gegevens waarmee het object geïdentificeerd kan worden.
        naam (str): Een betekenisvolle aanduiding waaronder het object bekend is.
        aggregatieNiveau (BegripGegevens, optional): Het aggregatieniveau van het informatieobject.
        classificatie (BegripGegevens, optional): De classificatie van het informatieobject.
        trefwoord (str, optional): Een trefwoord dat het informatieobject beschrijft.
        omschrijving (str, optional): Een omschrijving van het informatieobject.
        dekkingInTijd (DekkingInTijdGegevens, optional): De tijdsperiode waarin het informatieobject geldig is.
        event (EventGegevens, optional): Een gebeurtenis gerelateerd aan het informatieobject.
        waardering (BegripGegevens): De waardering van het informatieobject volgens een selectielijst.
        bevatOnderdeel (VerwijzingGegevens, optional): Verwijzing naar een ander onderdeel dat deel uitmaakt van het informatieobject.
        aanvullendeMetagegevens (VerwijzingGegevens, optional): Verwijzing naar een ander onderdeel dat deel uitmaakt van het informatieobject.
        archiefvormer (VerwijzingGegevens | List[VerwijzingGegevens]): De organisatie die verantwoordelijk is voor het opmaken en/of ontvangen van het informatieobject.
        beperkingGebruik (BeperkingGebruikGegevens | List[BeperkingGebruikGegevens]): Een beperking die gesteld is aan het gebruik van het informatieobject.

    """

    naam: str
    identificatie: IdentificatieGegevens | List[IdentificatieGegevens]
    archiefvormer: VerwijzingGegevens | List[VerwijzingGegevens]
    beperkingGebruik: BeperkingGebruikGegevens | List[BeperkingGebruikGegevens]
    waardering: BegripGegevens
    aggregatieNiveau: BegripGegevens = None
    classificatie: BegripGegevens = None
    trefwoord: str = None
    omschrijving: str = None
    dekkingInTijd: DekkingInTijdGegevens = None
    event: EventGegevens = None
    bevatOnderdeel: VerwijzingGegevens | List[VerwijzingGegevens] = None
    aanvullendeMetagegevens: VerwijzingGegevens | List[VerwijzingGegevens] = None
    isOnderdeelVan: VerwijzingGegevens = None
<<<<<<< HEAD
    archiefvormer: VerwijzingGegevens | List[VerwijzingGegevens] = None
    beperkingGebruik: BeperkingGebruikGegevens | List[BeperkingGebruikGegevens] = None
    raadpleeglocatie: RaadpleeglocatieGegevens = None
=======
>>>>>>> c5d25684
    # TODO: add other elements

    def to_xml(self) -> ET.ElementTree:
        """
        Transform Informatieobject into an XML tree with the following structure:

        ```xml
        <MDTO xmlns=…>
            <informatieobject>
                …
            </informatieobject>
        </MDTO>
        ```

        Returns:
            ET.ElementTree: XML tree representing the Informatieobject object. This object can be written to a file by calling `.write()`.
        """

        mdto = ET.Element(
            "MDTO",
            attrib={
                "xmlns": "https://www.nationaalarchief.nl/mdto",
                "xmlns:xsi": "http://www.w3.org/2001/XMLSchema-instance",
                "xsi:schemaLocation": "https://www.nationaalarchief.nl/mdto https://www.nationaalarchief.nl/mdto/MDTO-XML1.0.1.xsd",
            },
        )

        root = ET.SubElement(mdto, "informatieobject")

        # allow users to pass either a single IdentificatieGegevens object, or a list thereof
        if isinstance(self.identificatie, IdentificatieGegevens):
            self.identificatie = [self.identificatie]

        for i in self.identificatie:
            root.append(i.to_xml("identificatie"))

        naam_elem = ET.SubElement(root, "naam")
        naam_elem.text = self.naam

        if self.aggregatieNiveau:
            root.append(self.aggregatieNiveau.to_xml("aggregatieniveau"))

        if self.classificatie:
            root.append(self.classificatie.to_xml("classificatie"))

        if self.trefwoord:
            trefwoord_elem = ET.SubElement(root, "trefwoord")
            trefwoord_elem.text = self.trefwoord

        if self.omschrijving:
            omschrijving_elem = ET.SubElement(root, "omschrijving")
            omschrijving_elem.text = self.omschrijving

        if self.dekkingInTijd:
            root.append(self.dekkingInTijd.to_xml())

        if self.event:
            root.append(self.event.to_xml())

        root.append(self.waardering.to_xml("waardering"))

        if self.isOnderdeelVan:
            root.append(self.isOnderdeelVan.to_xml("isOnderdeelVan"))

        if self.bevatOnderdeel:
            if isinstance(self.bevatOnderdeel, VerwijzingGegevens):
                self.bevatOnderdeel = [self.bevatOnderdeel]
            for b in self.bevatOnderdeel:
                root.append(b.to_xml("bevatOnderdeel"))
        
        if self.aanvullendeMetagegevens:
            if isinstance(self.aanvullendeMetagegevens, VerwijzingGegevens):
                self.aanvullendeMetagegevens = [self.aanvullendeMetagegevens]
            for b in self.aanvullendeMetagegevens:
                root.append(b.to_xml("aanvullendeMetagegevens"))

        root.append(self.archiefvormer.to_xml("archiefvormer"))

        # allow users to pass either a single BeperkingGebruikGegevens object, or a list thereof
        if isinstance(self.beperkingGebruik, BeperkingGebruikGegevens):
            self.beperkingGebruik = [self.beperkingGebruik]

        for b in self.beperkingGebruik:
            root.append(b.to_xml())

        # can you abstract this? this is now double
        # on the other hand, formatting preferences should be handled by e.g. xmllint
        tree = ET.ElementTree(mdto)
        ET.indent(tree, space="    ")  # use 4 spaces as indentation

        return tree


# see https://www.trueblade.com/blogs/news/python-3-10-new-dataclass-features
@dataclass
class Bestand:
    """MDTO Bestand class.

    When creating Bestand XML files, it may be more easier to instead use the
    `create_bestand()` convenience function, or to invoke this program as a CLI tool.

    MDTO docs: https://www.nationaalarchief.nl/archiveren/mdto/bestand

    Args:
        identificatie (IdentificatieGegevens): Gegevens waarmee het object geïdentificeerd kan worden
        naam (str): Een betekenisvolle aanduiding waaronder het object bekend is
        omvang (int): Aantal bytes in het bestand
        bestandsformaat (BegripGegevens): De manier waarop de informatie in een computerbestand binair gecodeerd is
        checksum (ChecksumGegevens): Checksum gegevens over het bestand
        isRepresentatieVan (VerwijzingGegevens): Verwijzing naar het informatieobject waarvan het bestand een (deel van een) representatie is
        URLBestand (str, optional): Actuele verwijzing naar het bestand in de vorm van een RFC 3986 conforme URI

    """

    naam: str
    identificatie: IdentificatieGegevens | List[IdentificatieGegevens]
    omvang: int
    bestandsformaat: BegripGegevens
    checksum: ChecksumGegevens | List[ChecksumGegevens]
    isRepresentatieVan: VerwijzingGegevens
    URLBestand: str = None

    def __post_init__(self):
        # check if name is of the right length
        # the getter and setter created weird errors
        if len(self.naam) > MAX_NAAM_LENGTH:
            _warn(
                f"value '{self.naam}' of element 'naam' "
                f"exceeds maximum length of {MAX_NAAM_LENGTH}."
            )

    def to_xml(self) -> ET.ElementTree:
        """
        Transform Bestand into an XML tree with the following structure:

        ```xml
        <MDTO xmlns=…>
            <bestand>
                …
            </bestand>
        </MDTO>
        ```

        Returns:
            ET.ElementTree: XML tree representing Bestand object. This object can be written to a file by calling `.write()`.
        """

        mdto = ET.Element(
            "MDTO",
            attrib={
                "xmlns": "https://www.nationaalarchief.nl/mdto",
                "xmlns:xsi": "http://www.w3.org/2001/XMLSchema-instance",
                "xsi:schemaLocation": "https://www.nationaalarchief.nl/mdto https://www.nationaalarchief.nl/mdto/MDTO-XML1.0.1.xsd",
            },
        )

        root = ET.SubElement(mdto, "bestand")

        if isinstance(self.identificatie, IdentificatieGegevens):
            self.identificatie = [self.identificatie]

        for i in self.identificatie:
            root.append(i.to_xml("identificatie"))

        naam = ET.SubElement(root, "naam")
        naam.text = self.naam

        omvang = ET.SubElement(root, "omvang")
        # ET wants str types
        omvang.text = str(self.omvang)

        # bestandsformaat can be None if fido detection failed and force is True
        if self.bestandsformaat:
            root.append(self.bestandsformaat.to_xml("bestandsformaat"))

        root.append(self.checksum.to_xml())

        if self.URLBestand:
            url = ET.SubElement(root, "URLBestand")
            url.text = self.URLBestand

        # can be None if XML parsing failed
        if self.isRepresentatieVan:
            root.append(self.isRepresentatieVan.to_xml("isRepresentatieVan"))

        tree = ET.ElementTree(mdto)
        ET.indent(tree, space="    ")  # use 4 spaces as indentation

        return tree

    @property
    def URLBestand(self):
        """Value of MDTO 'URLBestand' tag.

        Valid value: any RFC 3986 compliant URI
        MDTO docs: https://www.nationaalarchief.nl/archiveren/mdto/URLBestand
        """
        return self._URLBestand

    @URLBestand.setter
    def URLBestand(self, url):
        # if url is not set (e.g. when calling Bestand() without the URLBestand argument),
        # it will not be None, but rather an empty "property" object
        if isinstance(url, property) or url is None: # check if empty
            self._URLBestand = None
        elif validators.url(url):
            self._URLBestand = url
        else:
            _warn(f"URL '{url} is malformed.")
            self._URLBestand = url


def detect_verwijzing(informatieobject: TextIO) -> VerwijzingGegevens:
    """
    A Bestand object must contain a reference to a corresponding informatieobject.
    Specifically, it expects an <isRepresentatieVan> tag with the following children:

    1. <verwijzingNaam>: name of the informatieobject
    2. <verwijzingIdentificatie> (optional): reference to the
    informatieobject's ID and source thereof

    This function infers these so-called 'VerwijzingGegevens' by
    parsing the XML of the file `informatieobject`.

    MDTO Docs:
        https://www.nationaalarchief.nl/archiveren/mdto/isRepresentatieVan

    Args:
        informatieobject (TextIO): XML file to infer VerwijzingGegevens from

    Returns:
        `VerwijzingGegevens`, refering to the informatieobject
    """

    id_gegevens = None
    namespaces = {"mdto": "https://www.nationaalarchief.nl/mdto"}
    tree = ET.parse(informatieobject)
    root = tree.getroot()

    id_xpath = ".//mdto:informatieobject/mdto:identificatie/"

    kenmerk = root.find(id_xpath + "mdto:identificatieKenmerk", namespaces=namespaces)
    bron = root.find(id_xpath + "mdto:identificatieBron", namespaces=namespaces)
    naam = root.find(".//mdto:informatieobject/mdto:naam", namespaces=namespaces)

    # bool(ET.Element) == False, according to the docs
    # So use ¬p and ¬q == ¬(p or q)
    if not (kenmerk is None or bron is None):
        id_gegevens = IdentificatieGegevens(kenmerk.text, bron.text)

    if naam is None:
        _error(f"informatieobject in {informatieobject} " "lacks a <naam> tag.")
    else:
        return VerwijzingGegevens(naam.text, id_gegevens)


def pronominfo(path: str) -> BegripGegevens:
    # FIXME: format more properly
    """Use fido library to generate PRONOM information about a file.
    This information can be used in the <bestandsformaat> tag.

    Args:
        path (str): path to the file to inspect

    Returns:
        ``BegripGegevens`` object with the following properties::
            {
                `begripLabel`: file's PRONOM signature name
                `begripCode`: file's PRONOM ID
                `begripBegrippenLijst`: reference to PRONOM registry
            }
    """

    # Note: fido currently lacks a public API
    # Hence, the most robust solution is to invoke fido as a cli program
    # Upstream issue: https://github.com/openpreserve/fido/issues/94
    # downside is that this is slow, maybe siegfried speeds things up?

    # check if fido program exists
    if not shutil.which("fido"):
        _error(
            "'fido' not found. For installation instructions, "
            "see https://github.com/openpreserve/fido#installation"
        )

    cmd = [
        "fido",
        "-q",
        "-matchprintf",
        "OK,%(info.formatname)s,%(info.puid)s,\n",
        "-nomatchprintf",
        "FAIL",
        path,
    ]

    cmd_result = subprocess.run(
        cmd, capture_output=True, shell=False, text=True, check=True
    )
    stdout = cmd_result.stdout
    stderr = cmd_result.stderr
    returncode = cmd_result.returncode

    # fido prints warnings about empty files to stderr
    if "(empty)" in stderr.lower():
        _warn(f"file {path} appears to be an empty file!")

    # check for errors
    if returncode != 0:
        _warn(f"fido PRONOM detection on file {path} failed with error '{stderr}'.")
    elif stdout.startswith("OK"):
        results = stdout.split("\n")
        if len(results) > 2:  # .split('\n') returns a list of two items
            _log(
                "Info: fido returned more than one PRONOM match "
                f"for file {path}. Selecting the first one."
            )

        # strip "OK" from the output
        results = results[0].split(",")[1:]
        verwijzing = VerwijzingGegevens(verwijzingNaam="PRONOM-register")
        return BegripGegevens(
            begripLabel=results[0],
            begripCode=results[1],
            begripBegrippenlijst=verwijzing,
        )
    else:
        _warn(f"fido failed to detect PRONOM ID of file {path}.")

    # can return None in case PRONOM detection fails and force == True
    return None


def create_bestand(
    infile: TextIO | str,
    identificatiekenmerken: List[str] | str,
    identificatiebronnen: List[str] | str,
    informatieobject: TextIO,
    naam: str = None,
    url: str = None,
    quiet: bool = False,
    force: bool = False,
) -> Bestand:
    """
    Convenience function for creating Bestand objects. The difference between this function
    and calling Bestand() directly is that this function infers most Bestand-related
    information for you, based on the characteristics of `infile`.

    Supply a list of strings to `identificatiekenmerken` and `identificatiebronnen`
    if multiple <identificatie> tags are desired. Otherwise, a single str suffices.

    Args:
        infile (TextIO | str): the file the Bestand object should represent. Can be a path or file-like object
        identificatiekenmerken (List[str] | str): str or list of str for <identificatieKenmerk> tags
        identificatiebronnen (List[str] | str): str or list of str for <identificatieBron> tags
        informatieobject (TextIO | str): path or file-like object that
            represents an MDTO Informatieobject in XML form.
            Used to infer values for <isRepresentatieVan>.
        naam (str, optional): value of <naam>. Defaults to the basename of `infile`
        url (str, optional): value of <URLBestand>
        quiet (bool, optional): silence non-fatal warnings
        force (bool, optional): do not exit when encountering would-be invalid tag values

    Example:
        ```python

        with open('informatieobject_001.xml') as f:
            bestand = create_bestand("vergunning.pdf", '34c5-4379-9f1a-5c378', 'Proza (DMS)', informatieobject=f)
            xml = bestand.to_xml()
        ```
    """
    global _force, _quiet
    _quiet = quiet
    _force = force

    # allow infile to be a path (str)
    infile = _process_file(infile)

    # permit setting kenmerk and bron to a string
    if isinstance(identificatiekenmerken, str):
        identificatiekenmerken = [identificatiekenmerken]
    if isinstance(identificatiebronnen, str):
        identificatiebronnen = [identificatiebronnen]

    if len(identificatiekenmerken) != len(identificatiebronnen):
        _error(
            "number of 'identificatieKenmerk' tags differs from "
            "number of 'identificatieBron' tags"
        )

    ids = [
        IdentificatieGegevens(k, b)
        for k, b in zip(identificatiekenmerken, identificatiebronnen)
    ]

    if not naam:
        naam = os.path.basename(infile.name)

    omvang = os.path.getsize(infile.name)
    bestandsformaat = pronominfo(infile.name)
    checksum = ChecksumGegevens(infile)

    informatieobject = _process_file(informatieobject)
    isrepresentatievan = detect_verwijzing(informatieobject)

    informatieobject.close()
    infile.close()

    return Bestand(
        naam, ids, omvang, bestandsformaat, checksum, isrepresentatievan, url
    )<|MERGE_RESOLUTION|>--- conflicted
+++ resolved
@@ -445,12 +445,6 @@
     bevatOnderdeel: VerwijzingGegevens | List[VerwijzingGegevens] = None
     aanvullendeMetagegevens: VerwijzingGegevens | List[VerwijzingGegevens] = None
     isOnderdeelVan: VerwijzingGegevens = None
-<<<<<<< HEAD
-    archiefvormer: VerwijzingGegevens | List[VerwijzingGegevens] = None
-    beperkingGebruik: BeperkingGebruikGegevens | List[BeperkingGebruikGegevens] = None
-    raadpleeglocatie: RaadpleeglocatieGegevens = None
-=======
->>>>>>> c5d25684
     # TODO: add other elements
 
     def to_xml(self) -> ET.ElementTree:
